// license:BSD-3-Clause
// copyright-holders:Aaron Giles
//============================================================
//
//  drawd3d.c - Win32 Direct3D HLSL-specific header
//
//============================================================

#ifndef __WIN_D3DHLSL__
#define __WIN_D3DHLSL__

#include "aviio.h"

//============================================================
//  CONSTANTS
//============================================================


//============================================================
//  TYPE DEFINITIONS
//============================================================

struct slider_state;

class effect;
class shaders;

class uniform
{
public:
	typedef enum
	{
		UT_VEC4,
		UT_VEC3,
		UT_VEC2,
		UT_FLOAT,
		UT_INT,
		UT_BOOL,
		UT_MATRIX,
		UT_SAMPLER
	} uniform_type;

	enum
	{
		CU_SCREEN_DIMS = 0,
		CU_SOURCE_DIMS,
		CU_SOURCE_RECT,
		CU_TARGET_DIMS,
		CU_QUAD_DIMS,

		CU_SWAP_XY,
		CU_ORIENTATION_SWAP,
		CU_ROTATION_SWAP,
		CU_ROTATION_TYPE,
		CU_VECTOR_SCREEN,

		CU_NTSC_CCFREQ,
		CU_NTSC_A,
		CU_NTSC_B,
		CU_NTSC_O,
		CU_NTSC_P,
		CU_NTSC_NOTCH,
		CU_NTSC_YFREQ,
		CU_NTSC_IFREQ,
		CU_NTSC_QFREQ,
		CU_NTSC_HTIME,
		CU_NTSC_ENABLE,

		CU_COLOR_RED_RATIOS,
		CU_COLOR_GRN_RATIOS,
		CU_COLOR_BLU_RATIOS,
		CU_COLOR_OFFSET,
		CU_COLOR_SCALE,
		CU_COLOR_SATURATION,

		CU_CONVERGE_LINEAR_X,
		CU_CONVERGE_LINEAR_Y,
		CU_CONVERGE_RADIAL_X,
		CU_CONVERGE_RADIAL_Y,

		CU_FOCUS_SIZE,

		CU_PHOSPHOR_LIFE,
		CU_PHOSPHOR_IGNORE,

		CU_POST_VIGNETTING,
		CU_POST_CURVATURE,
		CU_POST_ROUND_CORNER,
		CU_POST_SMOOTH_BORDER,
		CU_POST_REFLECTION,
		CU_POST_SHADOW_ALPHA,
		CU_POST_SHADOW_COUNT,
		CU_POST_SHADOW_UV,
		CU_POST_SHADOW_UV_OFFSET,
		CU_POST_SHADOW_DIMS,
		CU_POST_SCANLINE_ALPHA,
		CU_POST_SCANLINE_SCALE,
		CU_POST_SCANLINE_HEIGHT,
		CU_POST_SCANLINE_BRIGHT_SCALE,
		CU_POST_SCANLINE_BRIGHT_OFFSET,
		CU_POST_POWER,
		CU_POST_FLOOR,

		CU_COUNT
	};

	uniform(effect *shader, const char *name, uniform_type type, int id);

	void        set_next(uniform *next);
	uniform *   get_next() { return m_next; }

	void        set(float x, float y, float z, float w);
	void        set(float x, float y, float z);
	void        set(float x, float y);
	void        set(float x);
	void        set(int x);
	void        set(bool x);
	void        set(matrix *mat);
	void        set(texture *tex);

	void        upload();
	void        update();

protected:
	uniform     *m_next;

	float       m_vec[4];
	int         m_ival;
	bool        m_bval;
	matrix      *m_mval;
	texture     *m_texture;
	int         m_count;
	uniform_type    m_type;
	int         m_id;

	effect      *m_shader;
	D3DXHANDLE  m_handle;
};

class effect
{
	friend class uniform;

public:
	effect(shaders *shadersys, device *dev, const char *name, const char *path);
	~effect();

	void        begin(UINT *passes, DWORD flags);
	void        begin_pass(UINT pass);

	void        end();
	void        end_pass();

	void        set_technique(const char *name);

	void        set_vector(D3DXHANDLE param, int count, float *vector);
	void        set_float(D3DXHANDLE param, float value);
	void        set_int(D3DXHANDLE param, int value);
	void        set_bool(D3DXHANDLE param, bool value);
	void        set_matrix(D3DXHANDLE param, matrix *matrix);
	void        set_texture(D3DXHANDLE param, texture *tex);

	void        add_uniform(const char *name, uniform::uniform_type type, int id);
	void        update_uniforms();

	D3DXHANDLE  get_parameter(D3DXHANDLE param, const char *name);

	ULONG       release();

	shaders*    get_shaders() { return m_shaders; }

	bool        is_valid() { return m_valid; }

private:
	uniform     *m_uniform_head;
	uniform     *m_uniform_tail;
	ID3DXEffect *m_effect;
	shaders     *m_shaders;

	bool        m_valid;
};

class d3d_render_target;
class cache_target;
class renderer_d3d9;

/* hlsl_options is the information about runtime-mutable Direct3D HLSL options */
/* in the future this will be moved into an OSD/emu shared buffer */
struct hlsl_options
{
	bool                    params_init;
	bool                    params_dirty;
	int                     shadow_mask_tile_mode;
	float                   shadow_mask_alpha;
	char                    shadow_mask_texture[1024];
	int                     shadow_mask_count_x;
	int                     shadow_mask_count_y;
	float                   shadow_mask_u_size;
	float                   shadow_mask_v_size;
	float                   shadow_mask_u_offset;
	float                   shadow_mask_v_offset;
	float                   curvature;
	float                   round_corner;
	float                   smooth_border;
	float                   reflection;
	float                   vignetting;
	float                   scanline_alpha;
	float                   scanline_scale;
	float                   scanline_height;
	float                   scanline_bright_scale;
	float                   scanline_bright_offset;
	float                   scanline_jitter;
	float                   hum_bar_alpha;
	float                   defocus[2];
	float                   converge_x[3];
	float                   converge_y[3];
	float                   radial_converge_x[3];
	float                   radial_converge_y[3];
	float                   red_ratio[3];
	float                   grn_ratio[3];
	float                   blu_ratio[3];
	float                   offset[3];
	float                   scale[3];
	float                   power[3];
	float                   floor[3];
	float                   phosphor[3];
	float                   saturation;

	// NTSC
	bool                    yiq_enable;
	float                   yiq_jitter;
	float                   yiq_cc;
	float                   yiq_a;
	float                   yiq_b;
	float                   yiq_o;
	float                   yiq_p;
	float                   yiq_n;
	float                   yiq_y;
	float                   yiq_i;
	float                   yiq_q;
	float                   yiq_scan_time;
	int                     yiq_phase_count;

	// Vectors
	float                   vector_length_scale;
	float                   vector_length_ratio;

	// Bloom
	int                     bloom_blend_mode;
	float                   bloom_scale;
	float                   bloom_overdrive[3];
	float                   bloom_level0_weight;
	float                   bloom_level1_weight;
	float                   bloom_level2_weight;
	float                   bloom_level3_weight;
	float                   bloom_level4_weight;
	float                   bloom_level5_weight;
	float                   bloom_level6_weight;
	float                   bloom_level7_weight;
	float                   bloom_level8_weight;
	float                   bloom_level9_weight;
	float                   bloom_level10_weight;
};

class shaders
{
	friend class effect;
	friend class uniform;

public:
	// construction/destruction
	shaders();
	~shaders();

	void init(d3d_base *d3dintf, running_machine *machine, renderer_d3d9 *renderer);

	bool enabled() { return master_enable; }
	void toggle();

	bool vector_enabled() { return master_enable && vector_enable; }
	d3d_render_target* get_vector_target();
	void create_vector_target(render_primitive *prim);

	void begin_frame();
	void end_frame();

	void begin_draw();
	void end_draw();

	void init_effect_info(poly_info *poly);
	void render_quad(poly_info *poly, int vertnum);

	bool register_texture(texture_info *texture);
<<<<<<< HEAD
	bool add_render_target(renderer* d3d, texture_info* info, int width, int height, int target_width, int target_height);
	bool add_cache_target(renderer* d3d, texture_info* info, int width, int height, int screen_index);
=======
	bool register_prescaled_texture(texture_info *texture);
	bool add_render_target(renderer_d3d9* d3d, texture_info* info, int width, int height, int xprescale, int yprescale);
	bool add_cache_target(renderer_d3d9* d3d, texture_info* info, int width, int height, int xprescale, int yprescale, int screen_index);
>>>>>>> a0ba4074

	void window_save();
	void window_record();
	bool recording() { return avi_output_file != NULL; }

	void avi_update_snap(surface *surface);
	void render_snapshot(surface *surface);
	void record_texture();
	void init_fsfx_quad(void *vertbuf);

	void                    set_texture(texture_info *texture);
	d3d_render_target *     find_render_target(texture_info *info);
	void                    remove_render_target(texture_info *texture);
	void                    remove_render_target(int width, int height, UINT32 screen_index, UINT32 page_index);
	void                    remove_render_target(d3d_render_target *rt);

	int create_resources(bool reset);
	void delete_resources(bool reset);

	// slider-related functions
	slider_state *init_slider_list();

	enum slider_screen_type
	{
		SLIDER_SCREEN_TYPE_NONE = 0,
		SLIDER_SCREEN_TYPE_RASTER = 1,
		SLIDER_SCREEN_TYPE_VECTOR = 2,
		SLIDER_SCREEN_TYPE_LCD = 4,
		SLIDER_SCREEN_TYPE_LCD_OR_RASTER = SLIDER_SCREEN_TYPE_RASTER | SLIDER_SCREEN_TYPE_LCD,
		SLIDER_SCREEN_TYPE_ANY = SLIDER_SCREEN_TYPE_RASTER | SLIDER_SCREEN_TYPE_VECTOR | SLIDER_SCREEN_TYPE_LCD
	};

	struct slider_desc
	{
		const char *        name;
		int                 minval;
		int                 defval;
		int                 maxval;
		int                 step;
		int                 screen_type;
		INT32(*adjustor)(running_machine &, void *, std::string *, INT32);
		int					id;
	};

private:
	void                    blit(surface *dst, bool clear_dst, D3DPRIMITIVETYPE prim_type, UINT32 prim_index, UINT32 prim_count);
	void                    enumerate_screens();

	void                    end_avi_recording();
	void                    begin_avi_recording(const char *name);

	bool                    register_texture(texture_info *texture, int width, int height, int xscale, int yscale);

	d3d_render_target*      find_render_target(int width, int height, UINT32 screen_index, UINT32 page_index);
	cache_target *          find_cache_target(UINT32 screen_index, int width, int height);
	void                    remove_cache_target(cache_target *cache);

	rgb_t                   apply_color_convolution(rgb_t color);

	// Shader passes
	int                     ntsc_pass(d3d_render_target *rt, int source_index, poly_info *poly, int vertnum);
	int                     color_convolution_pass(d3d_render_target *rt, int source_index, poly_info *poly, int vertnum);
	int                     prescale_pass(d3d_render_target *rt, int source_index, poly_info *poly, int vertnum);
	int                     deconverge_pass(d3d_render_target *rt, int source_index, poly_info *poly, int vertnum);
	int                     defocus_pass(d3d_render_target *rt, int source_index, poly_info *poly, int vertnum);
	int                     phosphor_pass(d3d_render_target *rt, cache_target *ct, int source_index, poly_info *poly, int vertnum);
	int                     post_pass(d3d_render_target *rt, int source_index, poly_info *poly, int vertnum, bool prepare_bloom);
	int                     downsample_pass(d3d_render_target *rt, int source_index, poly_info *poly, int vertnum);
	int                     bloom_pass(d3d_render_target *rt, int source_index, poly_info *poly, int vertnum);
	int                     distortion_pass(d3d_render_target *rt, int source_index, poly_info *poly, int vertnum);
	int                     vector_pass(d3d_render_target *rt, int source_index, poly_info *poly, int vertnum);
	int                     vector_buffer_pass(d3d_render_target *rt, int source_index, poly_info *poly, int vertnum);
	int                     screen_pass(d3d_render_target *rt, int source_index, poly_info *poly, int vertnum);
	void                    menu_pass(poly_info *poly, int vertnum);

	d3d_base *              d3dintf;                    // D3D interface

	running_machine *       machine;
	renderer_d3d9 *    		d3d;                        // D3D renderer

	bool                    master_enable;              // overall enable flag
	bool                    vector_enable;              // vector post-processing enable flag
	bool                    paused;                     // whether or not rendering is currently paused
	int                     num_screens;                // number of emulated physical screens
	int                     curr_screen;                // current screen for render target operations
	int                     curr_frame;                 // current frame (0/1) of a screen for render target operations
	int                     lastidx;                    // index of the last-encountered target
	float                   bloom_dims[11][2];          // bloom texture dimensions
	int                     bloom_count;                // count of used bloom textures
	bitmap_argb32           shadow_bitmap;              // shadow mask bitmap for post-processing shader
	texture_info *          shadow_texture;             // shadow mask texture for post-processing shader
	hlsl_options *          options;                    // current options
	D3DPRIMITIVETYPE        vecbuf_type;
	UINT32                  vecbuf_index;
	UINT32                  vecbuf_count;

	avi_file *              avi_output_file;            // AVI file
	bitmap_rgb32            avi_snap;                   // AVI snapshot
	int                     avi_frame;                  // AVI frame
	attotime                avi_frame_period;           // AVI frame period
	attotime                avi_next_frame_time;        // AVI next frame time
	surface *               avi_copy_surface;           // AVI destination surface in system memory
	texture *               avi_copy_texture;           // AVI destination texture in system memory
	surface *               avi_final_target;           // AVI upscaled surface
	texture *               avi_final_texture;          // AVI upscaled texture

	surface *               black_surface;              // black dummy surface
	texture *               black_texture;              // black dummy texture

	bool                    render_snap;                // whether or not to take HLSL post-render snapshot
	bool                    snap_rendered;              // whether we just rendered our HLSL post-render shot or not
	surface *               snap_copy_target;           // snapshot destination surface in system memory
	texture *               snap_copy_texture;          // snapshot destination surface in system memory
	surface *               snap_target;                // snapshot upscaled surface
	texture *               snap_texture;               // snapshot upscaled texture
	int                     snap_width;                 // snapshot width
	int                     snap_height;                // snapshot height
	bool                    lines_pending;              // whether or not we have lines to flush on the next quad

	bool                    initialized;                // whether or not we're initialize

	// HLSL effects
	surface *               backbuffer;                 // pointer to our device's backbuffer
	effect *                curr_effect;                // pointer to the currently active effect object
	effect *                default_effect;             // pointer to the primary-effect object
	effect *                prescale_effect;            // pointer to the prescale-effect object
	effect *                post_effect;                // pointer to the post-effect object
	effect *                distortion_effect;          // pointer to the distortion-effect object
	effect *                focus_effect;               // pointer to the focus-effect object
	effect *                phosphor_effect;            // pointer to the phosphor-effect object
	effect *                deconverge_effect;          // pointer to the deconvergence-effect object
	effect *                color_effect;               // pointer to the color-effect object
	effect *                ntsc_effect;                // pointer to the NTSC effect object
	effect *                bloom_effect;               // pointer to the bloom composite effect
	effect *                downsample_effect;          // pointer to the bloom downsample effect
	effect *                vector_effect;              // pointer to the vector-effect object
	vertex *                fsfx_vertices;              // pointer to our full-screen-quad object

	texture_info *          curr_texture;
	d3d_render_target *     curr_render_target;
	poly_info *             curr_poly;
	d3d_render_target *     targethead;
	cache_target *          cachehead;

	static slider_desc      s_sliders[];
	static hlsl_options     last_options;               // last used options
};

#endif<|MERGE_RESOLUTION|>--- conflicted
+++ resolved
@@ -291,14 +291,8 @@
 	void render_quad(poly_info *poly, int vertnum);
 
 	bool register_texture(texture_info *texture);
-<<<<<<< HEAD
-	bool add_render_target(renderer* d3d, texture_info* info, int width, int height, int target_width, int target_height);
-	bool add_cache_target(renderer* d3d, texture_info* info, int width, int height, int screen_index);
-=======
-	bool register_prescaled_texture(texture_info *texture);
-	bool add_render_target(renderer_d3d9* d3d, texture_info* info, int width, int height, int xprescale, int yprescale);
-	bool add_cache_target(renderer_d3d9* d3d, texture_info* info, int width, int height, int xprescale, int yprescale, int screen_index);
->>>>>>> a0ba4074
+	bool add_render_target(renderer_d3d9* d3d, texture_info* info, int width, int height, int target_width, int target_height);
+	bool add_cache_target(renderer_d3d9* d3d, texture_info* info, int width, int height, int screen_index);
 
 	void window_save();
 	void window_record();
