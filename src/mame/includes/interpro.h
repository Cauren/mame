--- conflicted
+++ resolved
@@ -6,12 +6,9 @@
 #ifndef INTERPRO_H_
 #define INTERPRO_H_
 
-<<<<<<< HEAD
 #define NEW_SCSI 0
 
 #include "emu.h"
-=======
->>>>>>> 88ea7982
 
 #include "cpu/clipper/clipper.h"
 #include "machine/cammu.h"
